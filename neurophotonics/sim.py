import tqdm
import numpy as np
import datajoint as dj
from .design import Design, Geometry
from .fields import ESim, DSim, EField, DField
from scipy.spatial import distance
from scipy.spatial.transform import Rotation as R
from multiprocess import Pool
from multiprocess import cpu_count
import gc

schema = dj.schema(dj.config["custom"]["database.prefix"] + "photonics")
schema.spawn_missing_classes()


@schema
class Tissue(dj.Computed):
    definition = """
    # Point sources of fluorescence
    -> Geometry
    ---
    volume       : float     # (mm^3)
    margin       : float     # (um) margin to include on boundaries
    npoints      : int       # total number of points in volume
    min_distance : float     # (um)
    cell_xyz     : longblob  # cell
    """

    def make(self, key):
        density = 120000
        min_distance = 8.0

        def expand_over_shanks():
            xyz = np.hstack(
                [
                    (Geometry.Emitter & key).fetch("e_center_x", "e_center_y", "e_center_z"),
                    (Geometry.Detector & key).fetch("d_center_x", "d_center_y", "d_center_z"),
                ]
            )

            margin = 50
            bounds_min = xyz.min(axis=-1) - margin
            bounds_max = xyz.max(axis=-1) + margin

            volume = (bounds_max - bounds_min).prod() * 1e-9  # 1e-9 is for um3 -> mm3
            npoints = int(volume * density + 0.5)

            points = np.random.rand(1, 3) * (bounds_max - bounds_min) + bounds_min
            for i in tqdm.tqdm(range(npoints - 1)):
                while True:
                    point = np.random.rand(1, 3) * (bounds_max - bounds_min) + bounds_min
                    if distance.cdist(points, point).min() > min_distance:
                        break
                points = np.vstack((points, point))

            return volume, margin, npoints, points

        volume, margin, npoints, points = expand_over_shanks()

        self.insert1(
            dict(
                key,
                volume=volume,
                margin=margin,
                npoints=npoints,
                min_distance=min_distance,
                cell_xyz=points,
            )
        )


@schema
class Fluorescence(dj.Computed):
    definition = """
    -> Tissue
    """

    class Emitter(dj.Part):
        definition = """
        # Fluorescence produced by cells per Joule of illumination
        -> master
        -> Geometry.Emitter
        ---
        reemitted_photons  : longblob   # photons emitted from cells per joule of illumination
        photons_per_joule : float  # total photons from all cells
        """

    def make(self, key):
        self.connection.cancel_transaction()
        cell_xyz = (Tissue & key).fetch1("cell_xyz")
        self.insert1(key)

        neuron_cross_section = 1e-4  # um^2
        photons_per_joule = 1 / (2.8 * 1.6e-19)  # 2.8 eV blue photons

        volume = (EField * ESim & key).fetch1("volume")
        # just in case. Max detection should already be ~0.5. Update after additional sim verifications
        volume = 0.5 * volume / volume.max()

        input_pars = list(
            zip(
                *(EField * ESim * Geometry.Emitter & key).fetch(
                    "KEY",
                    "pitch",
                    "volume_dimx",
                    "volume_dimy",
                    "volume_dimz",
                    "e_center_x",
                    "e_center_y",
                    "e_center_z",
                    "e_norm_x",
                    "e_norm_y",
                    "e_norm_z",
                    "e_top_x",
                    "e_top_y",
                    "e_top_z",
                )
            )
        )

        def calculate(
            emit_key,
            pitch,
            volume_dimx,
            volume_dimy,
            volume_dimz,
            e_center_x,
            e_center_y,
            e_center_z,
            e_norm_x,
            e_norm_y,
            e_norm_z,
            e_top_x,
            e_top_y,
            e_top_z,
        ):

            dims = np.array([volume_dimx, volume_dimy, volume_dimz])

            # cell positions in volume coordinates
            e_xyz = e_center_x, e_center_y, e_center_z
            z_basis = np.array([e_norm_x, e_norm_y, e_norm_z])
            y_basis = np.array([e_top_x, e_top_y, e_top_z])
            x_basis = np.cross(z_basis, y_basis)
            assert abs(x_basis @ y_basis) < 1e-4
            assert abs(x_basis @ z_basis) < 1e-4
            assert abs(y_basis @ z_basis) < 1e-4
            assert abs(x_basis @ x_basis - 1) < 1e-4
            assert abs(y_basis @ y_basis - 1) < 1e-4
            assert abs(z_basis @ z_basis - 1) < 1e-4

            vxyz = np.int16(
                np.round(
                    (cell_xyz - e_xyz) @ np.vstack((x_basis, y_basis, z_basis)).T / pitch
                    + dims / 2
                )
            )

            # photon counts
            v = (
                neuron_cross_section
                * photons_per_joule
                * np.array(
                    [
                        volume[q[0], q[1], q[2]]
                        if 0 <= q[0] < dims[0] and 0 <= q[1] < dims[1] and 0 <= q[2] < dims[2]
                        else 0
                        for q in vxyz
                    ]
                )
            )
            entry = dict(
                key, **emit_key, reemitted_photons=np.float32(v), photons_per_joule=v.sum()
            )

            Fluorescence.Emitter.insert1(entry, ignore_extra_fields=True)

<<<<<<< HEAD
        try:
           with Pool(cpu_count()) as p:
               p.starmap(calculate, tqdm.tqdm(input_pars, total=len(input_pars)))
        except Exception as e:
           print(e)
           with dj.config(safemode=False):
               (self & key).delete()
=======
        with Pool(cpu_count()) as p:
            p.starmap(calculate, tqdm.tqdm(input_pars, total=len(input_pars)))
>>>>>>> 768228f7

        gc.collect()


@schema
class Detection(dj.Computed):
    definition = """
    -> Tissue
    """

    class Detector(dj.Part):
        definition = """
        # Fraction of photons detected from each cell per detector
        -> master
        -> Geometry.Detector
        ---
        detect_probabilities  : longblob   # fraction of photons detected from each neuron
        mean_probability : float  # mean probability of detection across all neurons
        """

    def make(self, key):
        self.connection.cancel_transaction()
        cell_xyz = (Tissue & key).fetch1("cell_xyz")
        self.insert1(key)
        volume = (DField * DSim & key).fetch1("volume")
        # just in case. Max detection should already be ~0.5. Update after additional sim verifications
        volume = 0.5 * volume / volume.max()

        input_pars = list(
            zip(
                *(DField * DSim * Geometry.Detector & key).fetch(
                    "KEY",
                    "pitch",
                    "volume_dimx",
                    "volume_dimy",
                    "volume_dimz",
                    "d_center_x",
                    "d_center_y",
                    "d_center_z",
                    "d_norm_x",
                    "d_norm_y",
                    "d_norm_z",
                    "d_top_x",
                    "d_top_y",
                    "d_top_z",
                )
            )
        )

        def calculate(
            detect_key,
            pitch,
            volume_dimx,
            volume_dimy,
            volume_dimz,
            d_center_x,
            d_center_y,
            d_center_z,
            d_norm_x,
            d_norm_y,
            d_norm_z,
            d_top_x,
            d_top_y,
            d_top_z,
        ):
            dims = np.array([volume_dimx, volume_dimy, volume_dimz])

            # cell positions in volume coordinates
            d_xyz = d_center_x, d_center_y, d_center_z
            z_basis = np.array([d_norm_x, d_norm_y, d_norm_z])
            y_basis = np.array([d_top_x, d_top_y, d_top_z])
            x_basis = np.cross(z_basis, y_basis)
            assert abs(x_basis @ y_basis) < 1e-4
            assert abs(x_basis @ z_basis) < 1e-4
            assert abs(y_basis @ z_basis) < 1e-4
            assert abs(x_basis @ x_basis - 1) < 1e-4
            assert abs(y_basis @ y_basis - 1) < 1e-4
            assert abs(z_basis @ z_basis - 1) < 1e-4
            vxyz = np.int16(
                np.round(
                    (cell_xyz - d_xyz) @ np.vstack((x_basis, y_basis, z_basis)).T / pitch
                    + dims / 2
                )
            )
            # photon counts
            v = np.array(
                [
                    volume[q[0], q[1], q[2]]
                    if 0 <= q[0] < dims[0] and 0 <= q[1] < dims[1] and 0 <= q[2] < dims[2]
                    else 0
                    for q in vxyz
                ]
            )
            entry = dict(
                key, **detect_key, detect_probabilities=np.float32(v), mean_probability=v.sum()
            )
            Detection.Detector.insert1(entry, ignore_extra_fields=True)

        try:
            with Pool(cpu_count()) as p:
                p.starmap(calculate, tqdm.tqdm(input_pars, total=len(input_pars)))
        except Exception as e:
            print(e)
            with dj.config(safemode=False):
                (self & key).delete()

        gc.collect()<|MERGE_RESOLUTION|>--- conflicted
+++ resolved
@@ -175,18 +175,13 @@
 
             Fluorescence.Emitter.insert1(entry, ignore_extra_fields=True)
 
-<<<<<<< HEAD
         try:
-           with Pool(cpu_count()) as p:
-               p.starmap(calculate, tqdm.tqdm(input_pars, total=len(input_pars)))
+            with Pool(cpu_count()) as p:
+                p.starmap(calculate, tqdm.tqdm(input_pars, total=len(input_pars)))
         except Exception as e:
-           print(e)
-           with dj.config(safemode=False):
-               (self & key).delete()
-=======
-        with Pool(cpu_count()) as p:
-            p.starmap(calculate, tqdm.tqdm(input_pars, total=len(input_pars)))
->>>>>>> 768228f7
+            print(e)
+            with dj.config(safemode=False):
+                (self & key).delete()
 
         gc.collect()
 
