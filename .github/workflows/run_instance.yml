--- conflicted
+++ resolved
@@ -8,15 +8,6 @@
   launch_EC2:
     # The type of runner that the job will run on
     runs-on: ubuntu-latest
-<<<<<<< HEAD
-=======
-#    container:
-#      image: amazon/aws-cli
-#      env:
-#        AWS_ACCESS_KEY_ID: ${{ secrets.AWS_ACCESS_KEY_ID }}
-#        AWS_DEFAULT_REGION: ${{ secrets.AWS_DEFAULT_REGION }}
-#        AWS_SECRET_ACCESS_KEY: ${{ secrets.AWS_SECRET_ACCESS_KEY }}
->>>>>>> bc84bcc4
     steps:
     - name: Get instance state
       id: get
@@ -28,7 +19,6 @@
       if: contains(fromJson('["Ernaldis", "tdincer", "ttngu207", "dimitri-yatsenko", "guzman-raphael"]'), github.actor)
       run: docker run --rm -e AWS_ACCESS_KEY_ID=${{ secrets.AWS_ACCESS_KEY_ID }} -e AWS_DEFAULT_REGION=${{ secrets.AWS_DEFAULT_REGION }} -e AWS_SECRET_ACCESS_KEY=${{ secrets.AWS_SECRET_ACCESS_KEY }} amazon/aws-cli ec2 start-instances --instance-ids ${{ secrets.INSTANCE_ID }}
 
-<<<<<<< HEAD
   start_script:
     runs-on: ubuntu-latest
     needs: launch_EC2
@@ -41,18 +31,3 @@
       run: sleep 20
     - name: start remote script
       run: ssh -o StrictHostKeyChecking=no -i Neurophotonics.pem ${{ secrets.REMOTE_ADDRESS }} 'screen -d -m sh startup.sh'
-=======
-#  start_script:
-#    runs-on: ubuntu-latest
-#    needs: launch_EC2
-#    # Steps represent a sequence of tasks that will be executed as part of the job
-#    steps:
-#    - name: add ssh key
-#      run: echo -n ${{ secrets.ENCODED_KEY }} | base64 -d > Neurophotonics.pem
-#    - name: set key permissions
-#      run: chmod 600 Neurophotonics.pem
-#    - name: Wait for instance to start # potential spot for improvement
-#      run: sleep 20
-#    - name: start remote script
-#      run: ssh -o StrictHostKeyChecking=no -i Neurophotonics.pem ${{ secrets.REMOTE_ADDRESS }} 'screen -d -m sh startup.sh'
->>>>>>> bc84bcc4
