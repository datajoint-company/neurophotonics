--- conflicted
+++ resolved
@@ -1,6 +1,6 @@
 from neurophotonics.fields import *
 
-<<<<<<< HEAD
+
 try:
     EField.populate(reserve_jobs=True, processes = 1024, display_progress=False)
 except ValueError:
@@ -9,8 +9,4 @@
 try:
     DField.populate(reserve_jobs=True, processes = 1024, display_progress=False)
 except ValueError:
-    print('DField already populated')
-=======
-EField.populate(reserve_jobs=True, processes=1024, display_progress=False)
-DField.populate(reserve_jobs=True, processes=1024, display_progress=False)
->>>>>>> 236dd3de
+    print('DField already populated')